--- conflicted
+++ resolved
@@ -28,123 +28,6 @@
       contents: write
       id-token: write
       pull-requests: write
-<<<<<<< HEAD
-    
-    steps:
-      - name: Checkout
-        uses: actions/checkout@v4
-        with:
-          fetch-depth: 0
-          token: ${{ secrets.GITHUB_TOKEN }}
-          ref: 'develop'
-
-      - name: Setup Bun
-        uses: oven-sh/setup-bun@v2
-
-      - name: Configure Git
-        run: |
-          git config user.name "github-actions[bot]"
-          git config user.email "github-actions[bot]@users.noreply.github.com"
-
-      - name: Install dependencies
-        run: bun install --frozen-lockfile
-
-      - name: Bump version
-        id: version
-        run: |
-          cd packages/mcp-pty
-          OLD_VERSION=$(node -p "require('./package.json').version")
-          bun x --bun semver -i ${{ github.event.inputs.version_type }} $OLD_VERSION > new_version.txt
-          NEW_VERSION=$(cat new_version.txt)
-          echo "new_version=$NEW_VERSION" >> $GITHUB_OUTPUT
-          echo "old_version=$OLD_VERSION" >> $GITHUB_OUTPUT
-          
-          # Update package.json
-          node -e "const fs=require('fs');const p=JSON.parse(fs.readFileSync('package.json','utf8'));p.version='$NEW_VERSION';fs.writeFileSync('package.json',JSON.stringify(p,null,2)+'\n')"
-
-      - name: Build & Test
-        run: |
-          cd packages/mcp-pty
-          bun run check
-          bun test
-          bun run build
-
-      - name: Publish to NPM
-        id: npm_publish
-        if: ${{ github.event.inputs.dry_run != 'true' }}
-        continue-on-error: true
-        env:
-          NPM_TOKEN: ${{ secrets.NPM_TOKEN }}
-        run: |
-          cd packages/mcp-pty
-          echo "//registry.npmjs.org/:_authToken=${NPM_TOKEN}" > ~/.npmrc
-          npm publish --access public
-      
-      - name: Rollback on NPM failure
-        if: ${{ steps.npm_publish.outcome == 'failure' }}
-        run: |
-          git reset --hard HEAD~1
-          exit 1
-
-      - name: Dry run - Skip NPM publish
-        if: ${{ github.event.inputs.dry_run == 'true' }}
-        run: |
-          echo "🔍 Dry run mode - skipping NPM publish"
-          echo "Would publish version ${{ steps.version.outputs.new_version }}"
-
-      - name: Commit version bump
-        run: |
-          git add packages/mcp-pty/package.json
-          git commit -m "chore: bump version to ${{ steps.version.outputs.new_version }}"
-
-      - name: Generate CHANGELOG
-        if: ${{ github.event.inputs.dry_run != 'true' }}
-        run: |
-          bun x --bun git-cliff --tag v${{ steps.version.outputs.new_version }} -o CHANGELOG.md
-
-      - name: Commit CHANGELOG
-        if: ${{ github.event.inputs.dry_run != 'true' }}
-        run: |
-          git add CHANGELOG.md
-          git commit -m "chore(release): update CHANGELOG for v${{ steps.version.outputs.new_version }}"
-
-      - name: Push changes to develop
-        if: ${{ github.event.inputs.dry_run != 'true' }}
-        run: |
-          git push origin develop
-          git push origin "v${{ steps.version.outputs.new_version }}"
-
-      - name: Create PR to main
-        if: ${{ github.event.inputs.dry_run != 'true' }}
-        id: pr_main
-        env:
-          GH_TOKEN: ${{ secrets.GITHUB_TOKEN }}
-        run: |
-          PR_URL=$(gh pr create \
-            --base main \
-            --head develop \
-            --title "chore: release v${{ steps.version.outputs.new_version }}" \
-            --body "Auto-generated release PR for v${{ steps.version.outputs.new_version }}" \
-            --label "release")
-          echo "pr_url=$PR_URL" >> $GITHUB_OUTPUT
-          echo "Created PR: $PR_URL"
-
-      - name: Enable auto-merge and merge PR
-        if: ${{ github.event.inputs.dry_run != 'true' }}
-        env:
-          GH_TOKEN: ${{ secrets.GITHUB_TOKEN }}
-        run: |
-          gh pr merge ${{ steps.pr_main.outputs.pr_url }} --auto --squash --delete-branch=false
-
-      - name: Create GitHub Release
-        if: ${{ github.event.inputs.dry_run != 'true' }}
-        env:
-          GITHUB_TOKEN: ${{ secrets.GITHUB_TOKEN }}
-        run: |
-          gh release create v${{ steps.version.outputs.new_version }} \
-            --title "v${{ steps.version.outputs.new_version }}" \
-            --generate-notes
-=======
     steps:
     - name: Checkout
       uses: actions/checkout@v4
@@ -169,7 +52,7 @@
       run: |
         cd packages/mcp-pty
         OLD_VERSION=$(node -p "require('./package.json').version")
-        bun x --bun semver -i ${{ github.event.inputs.version_type || 'minor' }} $OLD_VERSION > new_version.txt
+        bun x --bun semver -i ${{ github.event.inputs.version_type }} $OLD_VERSION > new_version.txt
         NEW_VERSION=$(cat new_version.txt)
         echo "new_version=$NEW_VERSION" >> $GITHUB_OUTPUT
         echo "old_version=$OLD_VERSION" >> $GITHUB_OUTPUT
@@ -226,27 +109,33 @@
         echo "🔍 Dry run mode - skipping NPM publish"
         echo "Would publish version ${{ steps.version.outputs.new_version }}"
 
-    - name: Push tag
+    - name: Push changes to develop
       if: ${{ github.event.inputs.dry_run != 'true' }}
       run: |
+        git push origin develop
         git push origin "v${{ steps.version.outputs.new_version }}"
 
-    - name: Update main branch
+    - name: Create PR to main
       if: ${{ github.event.inputs.dry_run != 'true' }}
+      id: pr_main
+      env:
+        GH_TOKEN: ${{ secrets.GITHUB_TOKEN }}
       run: |
-        git fetch origin main
-        git checkout main
-        git reset --hard origin/develop
-        git commit --allow-empty -m "chore: release v${{ steps.version.outputs.new_version }}"
-        git push -f origin main
+        PR_URL=$(gh pr create \
+          --base main \
+          --head develop \
+          --title "chore: release v${{ steps.version.outputs.new_version }}" \
+          --body "Auto-generated release PR for v${{ steps.version.outputs.new_version }}" \
+          --label "release")
+        echo "pr_url=$PR_URL" >> $GITHUB_OUTPUT
+        echo "Created PR: $PR_URL"
 
-    - name: Sync back to develop
+    - name: Enable auto-merge and merge PR
       if: ${{ github.event.inputs.dry_run != 'true' }}
+      env:
+        GH_TOKEN: ${{ secrets.GITHUB_TOKEN }}
       run: |
-        git fetch origin develop
-        git checkout develop
-        git merge --ff-only origin/main
-        git push -f origin develop
+        gh pr merge ${{ steps.pr_main.outputs.pr_url }} --auto --squash --delete-branch=false
 
     - name: Create GitHub Release
       if: ${{ github.event.inputs.dry_run != 'true' }}
@@ -256,5 +145,4 @@
         gh release create v${{ steps.version.outputs.new_version }} \
           --title "v${{ steps.version.outputs.new_version }}" \
           --generate-notes
->>>>>>> 7f69d9b1
 

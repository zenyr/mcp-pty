# mcp-pty Project Plan

## Project Status Overview

### Completed Phases

#### Phase 1: Package Infrastructure

- ✅ Monorepo setup with Bun workspace
- ✅ TypeScript configuration (strict mode, ES2022, ESNext)
- ✅ ESLint & Prettier setup
- ✅ Package dependency management

#### Phase 2: PTY Manager (@pkgs/pty-manager)

- ✅ Type definitions (PtySession, PtyInstance, SessionStatus, etc.)
- ✅ Process status types (initializing, active, idle, terminating, terminated)
- ✅ PTY class implementation using bun-pty
- ✅ xterm headless integration for terminal state & ANSI sequences
- ✅ Process isolation with nanoid-based instance IDs
- ✅ Command execution & stream processing (stdin/stdout/stderr)
- ✅ PtyManager class with sessionId-based lifecycle management
- ✅ System shell environment inheritance (shellMode with PATH preservation)
- ✅ ANSI sequence capture & strip options
- ✅ Interactive input support (write method with terminal state extraction)
- ✅ CJK/Emoji/multiline/ANSI control codes support (Ctrl+C, etc.)
- ✅ Graceful shutdown (SIGTERM → SIGKILL with 3s grace period)
- ✅ Unit & integration tests

#### Phase 3: Session Manager (@pkgs/session-manager)

- ✅ Type definitions (Session, SessionStatus, SessionId, etc.)
- ✅ Transport layer types (stdio | streaming-http)
- ✅ ULID-based session ID generation
- ✅ In-memory session store (Map-based)
- ✅ Session CRUD operations
- ✅ 1:N PTY binding management (session → multiple PTY instances)
- ✅ Session lifecycle state transitions (initializing → active → idle → terminating → terminated)
- ✅ Idle timeout monitoring (5min auto-terminate)
- ✅ SessionManager class with transport-aware initialization
- ✅ Event system for session changes (SSE support)
- ✅ Graceful shutdown with cleanup procedures
- ✅ Unit & integration tests

#### Phase 4: MCP Server Implementation (@pkgs/mcp-server)

- ✅ Core server setup with MCP SDK, dual transports (stdio/HTTP), detection logic
- ✅ Session integration with client connection mapping and cleanup
- ✅ MCP resources: status, sessions/list, session/{id}/output, session/{id}/status
- ✅ MCP tools: start_pty (with shellMode), kill_pty, list_pty, read_pty, activate_pty_tools
- ✅ Integration layer wiring SessionManager + PtyManager
- ✅ Error handling, logging, and MCP responses
- ✅ Testing & quality assurance (unit, integration, type checks)
- ✅ CLI entry point with bin field configuration
- ✅ XDG Base Directory specification support
- ✅ Configuration priority system (CLI args > XDG config > env vars > defaults)

---

### Phase 5: Documentation & Examples

#### 5.1 User Documentation

- ✅ README.md update:
  - ✅ Project overview
  - ✅ Installation instructions
  - ✅ Configuration guide (stdio vs HTTP)
  - ✅ Environment variables reference
  - ✅ XDG config file location
- ✅ API documentation:
  - ✅ MCP resources schema
  - ✅ MCP tools schema
  - ✅ Error codes & handling

#### 5.2 Developer Documentation

- [ ] Architecture deep-dive
- [ ] Package interaction diagrams
- [ ] Contribution guidelines
- [ ] Development setup guide

#### 5.3 Examples & Demos

- [ ] Example MCP client configuration (stdio mode)
- [ ] Example HTTP server deployment
- [ ] Sample use cases:
  - [ ] Long-running development server (e.g., `npm run dev`)
  - [ ] Interactive CLI tools (e.g., `htop`, `vim`)
  - [ ] Multi-step build processes

---

### Phase 6: Production Readiness

#### 6.1 Performance Optimization

- [ ] Memory leak detection & prevention
- [ ] Process resource limits enforcement
- [ ] Streaming output buffer optimization
- [ ] Idle session cleanup verification

#### 6.2 Security Hardening

##### Current Security Issues (Critical Priority)

**🔴 Critical Vulnerabilities**

1. **Command Injection** - `normalize-commands` lacks validation when wrapping with `sh -c`
   - [ ] Add dangerous pattern detection (rm -rf /, fork bombs, etc.)
   - [ ] Implement command validation layer before shell execution
   - [ ] Extend bash-parser error handling with security checks

2. **Privilege Escalation Bypass** - sudo detection only checks string prefix
   - [ ] Enhance sudo detection to check executable path (e.g., `/usr/bin/sudo`, `doas`, `su`, `run0`)
   - [ ] Add validation for normalized commands after bash-parser processing
   - [ ] Implement executable basename checking in `checkExecutablePermission`

3. **PTY Write Input Injection** - `write_input` tool accepts arbitrary bytes
   - [ ] Filter dangerous ANSI escape sequences
   - [ ] Implement control character whitelist/blacklist
   - [ ] Add rate limiting for write operations

4. **Shell Metacharacter Attacks** - Glob patterns and redirections unfiltered
   - [ ] Restrict file glob patterns (`*`, `?`, `[]`) in sensitive contexts
   - [ ] Validate redirection operators (`>`, `>>`, `<`, `<<`)
   - [ ] Add path traversal protection

5. **Environment Variable Pollution** - PTY inherits parent process environment
   - [ ] Implement safe default environment (whitelist approach)
   - [ ] Block dangerous variables (`LD_PRELOAD`, `LD_LIBRARY_PATH`)
   - [ ] Add per-session environment isolation

**🟡 Medium Priority Issues**

6. **Resource Exhaustion** - No limits on PTY creation or resource usage
   - [ ] Add PTY instance count limit per session (configurable, default: 10)
   - [ ] Implement memory usage monitoring and limits
   - [ ] Add command execution timeout (configurable, default: 30min)
   - [ ] Implement xterm buffer size limits

7. **Session Security** - Predictable session IDs and weak timeout
   - [ ] Evaluate ULID predictability for security contexts
   - [ ] Make idle timeout configurable (current: 5min fixed)
   - [ ] Add session-level authentication for HTTP mode
   - [ ] Implement rate limiting for session creation

8. **Information Disclosure** - Logs may contain sensitive data
   - [ ] Implement log sanitization for commands and outputs
   - [ ] Add redaction patterns for common secrets (tokens, passwords)
   - [ ] Create separate audit log for security events

**🟢 Existing Protections**

- ✅ Root privilege detection with explicit consent requirement
- ✅ Sudo command detection (partial - needs enhancement)
- ✅ Session-based PTY isolation
- ✅ Graceful SIGTERM → SIGKILL shutdown
- ✅ Consent-based dangerous action framework (`MCP_PTY_USER_CONSENT_FOR_DANGEROUS_ACTIONS`)

##### Security Hardening Roadmap

**Phase 6.2.1: Critical Fixes (Pre-Release Blocker)**
- [ ] Implement command validation layer in `normalize-commands`
- [ ] Enhance privilege escalation detection (sudo/doas/su/run0/pkexec/dzdo)
- [ ] Add dangerous pattern detection (rm -rf /, chmod 777, dd, mkfs, fork bombs)
- [ ] Implement safe environment variable defaults
- [ ] Add basic resource limits (PTY count, execution timeout)

**Phase 6.2.2: Enhanced Security (Post v1.0)**
- [ ] PTY write input filtering and rate limiting
- [ ] Advanced shell metacharacter protection
- [ ] Memory usage monitoring and enforcement
- [ ] Session authentication for HTTP transport
- [ ] Comprehensive audit logging

**Phase 6.2.3: Documentation (Parallel Track)**
- [ ] Create SECURITY.md with threat model and mitigation strategies
- [ ] Document security considerations in README.md
- [ ] Add security best practices guide
- [ ] Document consent environment variables and their implications
- [ ] Create security incident response guide

#### 6.3 Observability

- [ ] Structured logging (consola)
- [ ] Error tracking & reporting
- [ ] Metrics collection (sessions, processes, uptime)
- [ ] Health check endpoints (HTTP mode)

#### 6.4 Deployment

- [ ] Docker container support
- [ ] systemd service example
- [ ] Cloud deployment guides (optional)
- [ ] Version release process

---

## Phase Dependency Graph

```
Phase 1 (Infrastructure) ✅
  ├─→ Phase 2 (PTY Manager) ✅
  └─→ Phase 3 (Session Manager) ✅
        ├─→ Phase 4 (MCP Server) ✅
               ├─→ Phase 5 (Documentation) ⬅️ **Current Phase**
               └─→ Phase 6 (Production Readiness)
```

---

## Current Priority: Phase 5 - Documentation & Examples

### Recently Completed

- ✅ **CLI Entry Point Setup** - `bunx mcp-pty` command support
- ✅ **XDG Config System** - `~/.config/mcp-pty/config.json` support
- ✅ **Configuration Priority** - CLI args > XDG config > env vars > defaults
- ✅ **5.1 User Documentation** - README with XDG config guide
- ✅ **PTY Schema Improvements** - Removed z.any() usage in types and tools
- ✅ **PTY Output Retrieval** - Implemented in tools and resources
- ✅ **PTY Count Calculation** - Added to status resource
- ✅ **Session Creation Time Management** - Added to PtyManager
- ✅ **System Shell Environment Inheritance** - shellMode with PATH preservation
- ✅ **Tool Name Simplification** - Removed `_pty` suffix from all tools (start, kill, list, read)
- ✅ **Resource URI Simplification** - Removed `sessions/` prefix from resource templates
- ✅ **Immediate Output on Start** - `start` tool now returns initial PTY output with 500ms wait
- ✅ **Interactive Input Support** - `write_input` tool with terminal state extraction
- ✅ **Terminal State Queries** - xterm buffer-based screen content + cursor position
- ✅ **Comprehensive Text Support** - CJK/Emoji/multiline/ANSI control codes (Ctrl+C, etc.)
- ✅ **normalize-commands Package Implementation** - Command parsing and normalization based on bash-parser
- ✅ **MCP-PTY List Tool ExitCode** - Added exitCode field to list tool
- ✅ **HTTP Transport Fixes** - Improved session reconnection and notification handling
- ✅ **Reconnection Fix** - Support reconnection with session reuse
- ✅ **normalize-commands Integration** - Integrated command parsing into pty-manager
- ✅ **Test Enhancement** - Extended tests for environment variables and argument parsing
- ✅ **Accurate pwd Setting** - Fixed issue where commands execute with mcp-pty server directory as pwd by making pwd mandatory in start tool

### In Progress

- **5.1 User Documentation** - README.md update with latest features
- **5.2 Developer Documentation** - architecture deep-dive and contribution guides and normalization

### Suggested Implementation Order

1. **5.1 User Documentation** - README.md update with latest features
2. **5.2 Developer Documentation** - architecture deep-dive and contribution guides
3. **5.3 Examples & Demos** - client configurations and use cases
4. **6.x Production Readiness** - performance, security, observability

### Next Steps

1. Update README.md with latest features and configuration options
2. Create architecture deep-dive documentation
3. Develop contribution guidelines and development setup guide
4. Build example MCP client configurations (stdio and HTTP modes)
5. Create sample use cases (long-running servers, interactive tools)

---

## Additional Plans

<<<<<<< HEAD
1. Environment variable passing: Analyze what env MCP clients expect
2. Accurate pwd setting: Fix issue where commands execute with mcp-pty server directory as pwd
3. **Node.js Runtime Support**: Currently `bunx mcp-pty` works but `npx mcp-pty` fails (Bun-only runtime). Add Node.js compatibility for wider adoption.
4. **Library Export & Type Definitions**: Current package is CLI-only (no TypeScript sources in NPM package). When converting to library, add `.d.ts` generation and re-enable type exports in `package.json`.
=======
1. Environment variable passing: Analyze what env MCP clients expect
>>>>>>> 3adb05a9
<|MERGE_RESOLUTION|>--- conflicted
+++ resolved
@@ -260,11 +260,7 @@
 
 ## Additional Plans
 
-<<<<<<< HEAD
 1. Environment variable passing: Analyze what env MCP clients expect
 2. Accurate pwd setting: Fix issue where commands execute with mcp-pty server directory as pwd
 3. **Node.js Runtime Support**: Currently `bunx mcp-pty` works but `npx mcp-pty` fails (Bun-only runtime). Add Node.js compatibility for wider adoption.
-4. **Library Export & Type Definitions**: Current package is CLI-only (no TypeScript sources in NPM package). When converting to library, add `.d.ts` generation and re-enable type exports in `package.json`.
-=======
-1. Environment variable passing: Analyze what env MCP clients expect
->>>>>>> 3adb05a9
+4. **Library Export & Type Definitions**: Current package is CLI-only (no TypeScript sources in NPM package). When converting to library, add `.d.ts` generation and re-enable type exports in `package.json`.